--- conflicted
+++ resolved
@@ -184,8 +184,6 @@
 /localTest/
 /DB/
 /data/models/*
-<<<<<<< HEAD
-=======
 
 
 # Logs
@@ -213,5 +211,4 @@
 *.sln
 *.sw?
 
->>>>>>> 07cf2916
 node_modules