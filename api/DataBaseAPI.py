from fastapi import APIRouter, Depends, HTTPException, Query, Path
from typing import List, Optional
from datetime import datetime
<<<<<<< HEAD
from pydantic import BaseModel, Field

# 引用你的資料庫定義
from dataBase.FinanceDB import FinanceService, Direction, SortField

# --- 1. Pydantic Models (資料驗證模型) ---

# 類別相關模型
class CategoryCreate(BaseModel):
    name: str
    default_direction: Direction

class CategoryUpdate(BaseModel):
    name: Optional[str] = None
    default_direction: Optional[Direction] = None

class CategoryResponse(BaseModel):
    id: int
    name: str
    default_type: str 

# 日誌相關模型
class LogCreate(BaseModel):
    category_name: str
    amount: float
    actual_type: Optional[Direction] = None
    note: Optional[str] = None
    timestamp: Optional[datetime] = Field(default_factory=datetime.utcnow)

class LogUpdate(BaseModel):
    category_name: Optional[str] = None
    actual_type: Optional[Direction] = None
    amount: Optional[float] = None
    note: Optional[str] = None
    timestamp: Optional[datetime] = None

# --- 2. Dependency Injection Stub ---
def get_service():
    """
    這是一個佔位符。
    真正的 service 會在 app.py 透過 app.dependency_overrides 注入。
    """
    raise NotImplementedError("Service not injected via dependency_overrides")

# --- 3. Router 定義 ---
=======
from pydantic import BaseModel
from datetime import datetime
from typing import Optional
>>>>>>> 2ef88d72
router = APIRouter()

db = FinanceDB('sqlite:///dataBase/DB/finance.db')
service = FinanceService(db)

class SearchRequest(BaseModel):
    category_name: Optional[str] = None
    direction: Optional[Direction] = None
    min_amount: Optional[float] = None
    max_amount: Optional[float] = None
    start_date: Optional[datetime] = None
    end_date: Optional[datetime] = None
    note_keyword: Optional[str] = None
    sort_by: SortField = SortField.TIMESTAMP
    reverse: bool = True
    limit: Optional[int] = None

@router.get("/")
async def db_index():
<<<<<<< HEAD
    return {"message": 'Finance Database API is running'}

# ==========================================
# Category Endpoints (類別管理)
# ==========================================

@router.get("/categories", response_model=List[CategoryResponse])
async def get_all_categories(service: FinanceService = Depends(get_service)):
    """取得所有類別"""
    return service.get_all_categories()

@router.post("/categories", response_model=CategoryResponse)
async def create_category(
    category: CategoryCreate, 
    service: FinanceService = Depends(get_service)
):
    """新增類別"""
    try:
        result = service.add_category(category.name, category.default_direction)
        return result
    except ValueError as e:
        raise HTTPException(status_code=400, detail=str(e))

@router.put("/categories/{category_id}")
async def update_category(
    category_id: int, 
    category: CategoryUpdate, 
    service: FinanceService = Depends(get_service)
):
    """修改類別"""
    try:
        result = service.update_category(
            category_id, 
            name=category.name, 
            default_type=category.default_direction
        )
        if not result:
            raise HTTPException(status_code=404, detail="Category not found")
        return result
    except ValueError as e:
        raise HTTPException(status_code=400, detail=str(e))

@router.delete("/categories/{name}")
async def delete_category(
    name: str, 
    service: FinanceService = Depends(get_service)
):
    """刪除類別 (依名稱)"""
    success = service.delete_category(name)
    if not success:
        raise HTTPException(status_code=404, detail="Category not found or delete failed")
    return {"status": "success", "message": f"Category '{name}' deleted"}

# ==========================================
# Log Endpoints (日誌管理)
# ==========================================

@router.post("/logs")
async def create_log(
    log: LogCreate, 
    service: FinanceService = Depends(get_service)
):
    """新增財務日誌"""
    try:
        # 注意：Service 參數名稱是 actuall_time (依照你提供的程式碼)
        result = service.add_log(
            category_name=log.category_name,
            amount=log.amount,
            actual_type=log.actual_type,
            note=log.note,
            actuall_time=log.timestamp 
        )
        return result
    except ValueError as e:
        raise HTTPException(status_code=400, detail=str(e))

@router.get("/logs/{log_id}")
async def get_log(
    log_id: int, 
    service: FinanceService = Depends(get_service)
):
    """取得單筆日誌"""
    result = service.get_log_by_id(log_id)
    if not result:
        raise HTTPException(status_code=404, detail="Log not found")
    return result

@router.put("/logs/{log_id}")
async def update_log(
    log_id: int, 
    log: LogUpdate, 
    service: FinanceService = Depends(get_service)
):
    """修改日誌"""
    try:
        result = service.update_log(
            log_id=log_id,
            category_name=log.category_name,
            actual_type=log.actual_type,
            amount=log.amount,
            note=log.note,
            timestamp=log.timestamp
        )
        if not result:
            raise HTTPException(status_code=404, detail="Log not found")
        return result
    except ValueError as e:
        raise HTTPException(status_code=400, detail=str(e))

@router.get("/logs")
async def get_filtered_logs(
    category_name: Optional[str] = None,
    direction: Optional[Direction] = None,
    min_amount: Optional[float] = None,
    max_amount: Optional[float] = None,
    start_date: Optional[datetime] = None,
    end_date: Optional[datetime] = None,
    note_keyword: Optional[str] = None,
    sort_by: SortField = SortField.TIMESTAMP,
    reverse: bool = True,
    limit: Optional[int] = None,
    service: FinanceService = Depends(get_service)
):
    """
    取得過濾並排序後的日誌 (搜尋功能)
    Url 範例: /logs?min_amount=100&sort_by=amount&reverse=false
    """
    try:
        results = service.get_filtered_and_sorted_logs(
            category_name=category_name,
            direction=direction,
            min_amount=min_amount,
            max_amount=max_amount,
            start_date=start_date,
            end_date=end_date,
            note_keyword=note_keyword,
            sort_by=sort_by,
            reverse=reverse,
            limit=limit
        )
        return results
    except Exception as e:
        raise HTTPException(status_code=500, detail=str(e))
=======
    return {"message": 'This is data base api'}

@router.get('/get/all_catogry')
def get_all_catogry():
    return service.get_all_categories()

@router.get("/get/log_by_id/{log_id}")
def get_log_by_id(log_id:int):
    return service.get_log_by_id(log_id=log_id)

@router.post("/get/filtered_and_sorted_logs")
def get_filt(req: SearchRequest)->list[dict]:
    params = req.model_dump()
    result = service.get_filtered_and_sorted_logs(**params)
    return result
>>>>>>> 2ef88d72
<|MERGE_RESOLUTION|>--- conflicted
+++ resolved
@@ -1,7 +1,6 @@
 from fastapi import APIRouter, Depends, HTTPException, Query, Path
 from typing import List, Optional
 from datetime import datetime
-<<<<<<< HEAD
 from pydantic import BaseModel, Field
 
 # 引用你的資料庫定義
@@ -47,11 +46,6 @@
     raise NotImplementedError("Service not injected via dependency_overrides")
 
 # --- 3. Router 定義 ---
-=======
-from pydantic import BaseModel
-from datetime import datetime
-from typing import Optional
->>>>>>> 2ef88d72
 router = APIRouter()
 
 db = FinanceDB('sqlite:///dataBase/DB/finance.db')
@@ -71,7 +65,6 @@
 
 @router.get("/")
 async def db_index():
-<<<<<<< HEAD
     return {"message": 'Finance Database API is running'}
 
 # ==========================================
@@ -215,8 +208,6 @@
         return results
     except Exception as e:
         raise HTTPException(status_code=500, detail=str(e))
-=======
-    return {"message": 'This is data base api'}
 
 @router.get('/get/all_catogry')
 def get_all_catogry():
@@ -230,5 +221,4 @@
 def get_filt(req: SearchRequest)->list[dict]:
     params = req.model_dump()
     result = service.get_filtered_and_sorted_logs(**params)
-    return result
->>>>>>> 2ef88d72
+    return result